use indexmap::IndexMap;
use postgres::{Client as PostgresClient, Row};
use rust_decimal::Decimal;
extern crate users;
use super::messages::node_info::find_name_for_node;
use super::node::NodeRole;
use super::send_query_result::SendQueryError;
use super::shard_manager::ShardManager;
use super::tables_id_info::TablesIdInfo;
use crate::node::messages::message::{Message, MessageType};
use crate::node::messages::node_info::NodeInfo;
use crate::node::send_query_result::{is_connection_closed, is_undefined_table};
use crate::utils::common::ConvertToString;
use crate::utils::common::{connect_to_node, Channel};
use crate::utils::node_config::{get_nodes_config, Node};
use crate::utils::queries::*;
use inline_colorization::*;
use std::fmt::Error;
use std::io::{Read, Write};
use std::sync::{Arc, MutexGuard, RwLock};
use std::usize;
use std::{io, net::TcpListener, net::TcpStream, sync::Mutex, thread};

/// This struct represents the Router node in the distributed system. It has the responsibility of routing the queries to the appropriate shard or shards.
#[repr(C)]
#[derive(Clone)]
pub struct Router {
    ///  `IndexMap`:
    ///     `key`: shardId
    ///     `value`: Shard's Client
    shards: Arc<Mutex<IndexMap<String, PostgresClient>>>,
    shard_manager: Arc<ShardManager>,
    ///  `IndexMap`:
    ///     `key`: Hash
    ///     `value`: shardId
    comm_channels: Arc<RwLock<IndexMap<String, Channel>>>,
    ip: Arc<str>,
    port: Arc<str>,
    name: String,
    pub stopped: Arc<Mutex<bool>>,
    /// Backend for the router, only used when redistributing data
    backend: Arc<Mutex<PostgresClient>>,
}

impl Router {
    /// Creates a new Router node with the given port and ip, connecting it to the shards specified in the configuration file.
<<<<<<< HEAD
    pub fn new(ip: &str, port: &str) -> Self {
=======
    pub fn new(ip: &str, port: &str) -> Option<Self> {
        println!("Inside new::Router");
>>>>>>> ddb80066
        Router::initialize_router_with_connections(ip, port)
    }

    /// Listen for incoming connections from clients or new shards.
    pub fn wait_for_incoming_connections(
        shared_router: &Arc<Mutex<Router>>,
        ip: String,
        waiting_port: String,
    ) {
<<<<<<< HEAD
        let port = waiting_port.parse::<u64>().unwrap() + 1000;
        let listener = TcpListener::bind(format!("{}:{}", ip, port)).unwrap();

=======
        let port_number = match waiting_port.parse::<u64>() {
            Ok(port) => port,
            Err(_) => {
                eprintln!("Failed to parse port number");
                return;
            }
        };
        let port = port_number + 1000;
        println!("Attempting to bind listener to port: {}", port);

        let listener = match TcpListener::bind(format!("{}:{}", ip, port)) {
            Ok(listener) => listener,
            Err(e) => {
                eprintln!("Failed to bind listener to port: {}", e);
                return;
            }
        };

        println!("wait_for_incoming_connections");

>>>>>>> ddb80066
        loop {
            let stopped = {
                let router = match shared_router.lock() {
                    Ok(shared_router) => shared_router,
                    Err(_) => {
                        eprintln!("Failed to get shared router");
                        return;
                    }
                };

                let router_lock = match router.stopped.lock() {
                    Ok(stopped) => *stopped,
                    Err(_) => {
                        eprintln!("Failed to get stopped status");
                        return;
                    }
                };
                router_lock
            };

            if stopped {
                drop(listener);
                return;
            }

            if let Err(e) = listener.set_nonblocking(true) {
                eprintln!("Failed to set listener to non-blocking: {}", e);
                return;
            }

            match listener.accept() {
                Ok((stream, addr)) => {
                    println!(
                        "{color_bright_green}[ROUTER] New connection accepted from {addr}.{style_reset}"
                    );

                    let router_clone = shared_router.clone();
                    let shareable_stream = Arc::new(Mutex::new(stream));
                    let stream_clone = Arc::clone(&shareable_stream);

                    thread::spawn(move || {
                        Router::listen(&router_clone, &stream_clone);
                    });
                }
                Err(e) => {
                    if e.kind() != io::ErrorKind::WouldBlock {
                        eprintln!("Failed to accept connection: {}", e);
                    }
                }
            }
        }
    }

    // Listen for incoming messages
    pub fn listen(shared_router: &Arc<Mutex<Router>>, stream: &Arc<Mutex<TcpStream>>) {
        loop {
            // Loscks the router to check the 'stopped' status
            let stopped = {
                let router = match shared_router.lock() {
                    Ok(router) => router,
                    Err(_) => {
                        eprintln!("Failed to get shared router");
                        return;
                    }
                };

                // Checks the 'stopped' status and releases the router lock
                let router_clone = match router.stopped.lock() {
                    Ok(stopped) => *stopped,
                    Err(_) => {
                        eprintln!("Failed to get stopped status");
                        continue;
                    }
                };
                router_clone
            };

            if stopped {
                return;
            }

            // Waits briefly to allow the stream to be ready for reading
            thread::sleep(std::time::Duration::from_millis(1));
            let mut buffer = [0; 1024];

            // Locks the stream and sets the read timeout
            let mut stream = match stream.lock() {
                Ok(stream) => stream,
                Err(_) => {
                    eprintln!("Failed to lock stream");
                    continue;
                }
            };

            if let Err(_) = stream.set_read_timeout(Some(std::time::Duration::new(10, 0))) {
                continue;
            }

            match stream.read(&mut buffer) {
                Ok(chars) => {
                    if chars == 0 {
                        continue;
                    }

                    // Parses the buffer to a String
                    let message_string = String::from_utf8_lossy(&buffer);

                    // Locks the router to get and send the response
                    let response = {
                        let mut router = match shared_router.lock() {
                            Ok(router) => router,
                            Err(_) => {
                                eprintln!("Failed to get shared router");
                                continue;
                            }
                        };
                        router.get_response_message(&message_string).clone()
                    };

                    if let Some(response) = response {
                        // Sends the response through the stream (already locked)
                        if let Err(e) = stream.write_all(response.as_bytes()) {
                            eprintln!("Failed to send response: {:?}", e);
                        }
                    }
                }
                Err(_) => {
                    // Could not read from stream, continue
                }
            }
        }
    }
    fn get_response_message(&mut self, message: &str) -> Option<String> {
        if message.is_empty() {
            return None;
        }

        let message = match Message::from_string(message) {
            Ok(message) => message,
            Err(_) => {
                return None;
            }
        };

        match message.get_message_type() {
            MessageType::Query => self.handle_query_message(&message),
            MessageType::GetRouter => self.handle_get_router_message(),
            MessageType::HelloFromNode => self.handle_hello_from_node_message(&message),
            _ => {
                eprintln!(
                    "Message type received: {:?}, not yet implemented",
                    message.get_message_type()
                );
                None
            }
        }
    }

    fn handle_query_message(&mut self, message: &Message) -> Option<String> {
        let query = match message.get_data().query {
            Some(query) => query,
            None => {
                eprintln!("Failed to get query from message");
                return None;
            }
        };

        let Some(response) = self.send_query(&query) else {
            eprintln!("Failed to send query to shards");
            let response_message = Message::new_query_response(
                "[⚠️] There are no nodes available at this moment. Please try again later."
                    .to_string(),
            );
            return Some(response_message.to_string());
        };
        let response_message = Message::new_query_response(response);
        Some(response_message.to_string())
    }

    fn handle_get_router_message(&mut self) -> Option<String> {
        let self_clone = self.clone();
        let ip = self_clone.ip.clone().to_string();
        let port = self_clone.port.clone().to_string();
        let name = self_clone.name.clone().to_string();
        let router_info: NodeInfo = NodeInfo { ip, port, name };

        let response_message = Message::new_router_id(router_info.clone());
        Some(response_message.to_string())
    }

    fn handle_hello_from_node_message(&mut self, message: &Message) -> Option<String> {
<<<<<<< HEAD
=======
        println!("Received HelloFromNode message");

>>>>>>> ddb80066
        let node_info = match message.get_data().node_info {
            Some(node_info) => node_info,
            None => {
                eprintln!("Failed to get node info from message");
                return None;
            }
        };

        self.configure_shard_connection_to(Node {
            ip: node_info.ip,
            port: node_info.port.clone(),
            name: node_info.name,
        });

        self.duplicate_tables_into(&node_info.port);
        if self.shard_manager.count() == 1 {
            self.redistribute_data();
        }
        Some("OK".to_string())
    }

    fn duplicate_tables_into(&mut self, shard_id: &str) {
        let mut tables = self.get_all_tables_from_shards();
        tables.extend(self.get_all_tables_from_self(false));

        println!("Tables: {tables:?}");

        for table in tables {
            let create_query = self.generate_create_table_query(&table, None);
            if !create_query.is_empty() {
                _ = self.send_query_to_shard(shard_id, &create_query, true);
            }
        }
    }

    fn get_all_tables_from_shards(&mut self) -> Vec<String> {
        self.shard_manager.get_table_names_for_all()
    }

    /// Initializes the Router node with connections to the shards specified in the configuration file.
    fn initialize_router_with_connections(ip: &str, port: &str) -> Option<Router> {
        let shards: IndexMap<String, PostgresClient> = IndexMap::new();
        let comm_channels: IndexMap<String, Channel> = IndexMap::new();
        let shard_manager = ShardManager::new();

        let backend = match connect_to_node(ip, port) {
            Ok(backend) => backend,
            Err(_) => {
                eprintln!("Failed to connect to backend");
                return None;
            }
        };

        let name = match find_name_for_node(ip.to_string(), port.to_string()) {
            Some(name) => name,
            None => {
                eprintln!("Failed to find name for node. Using ip and port for identification");
                format!("{}:{}", ip, port)
            }
        };

        let mut router = Router {
            shards: Arc::new(Mutex::new(shards)),
            shard_manager: Arc::new(shard_manager),
            comm_channels: Arc::new(RwLock::new(comm_channels)),
            ip: Arc::from(ip),
            port: Arc::from(port),
            name,
            stopped: Arc::new(Mutex::new(false)),
            backend: Arc::new(Mutex::new(backend)),
        };

        router.configure_connections();
        router.redistribute_data();
        Some(router)
    }

    fn configure_connections(&mut self) {
        let config = get_nodes_config();
        for shard in config.nodes {
            if (shard.ip == self.ip.as_ref()) && (shard.port == self.port.as_ref()) {
                self.name = shard.name.clone();
                continue;
            }
            self.configure_shard_connection_to(shard);
        }
    }

    /// Configures the connection to a shard with the given ip and port.
    pub fn configure_shard_connection_to(&mut self, node: Node) {
        let node_ip = node.ip;
        let node_port = node.port;

        if self
            .set_health_connection(node_ip.as_str(), node_port.as_str())
            .is_err()
        {
            eprintln!("Failed to connect to node: {}", node.name);
            return;
        }

        let Ok(shard_client) = connect_to_node(&node_ip, &node_port) else {
            eprintln!("Failed to connect to port: {node_port}");
            return;
        };

        self.save_shard_client(node_port.to_string(), shard_client);
    }

    /// Saves the shard client in the Router's shards `IndexMap` with its corresponding shard id as key.
    fn save_shard_client(&mut self, shard_id: String, shard_client: PostgresClient) {
        let mut shards = match self.shards.lock() {
            Ok(shards) => shards,
            Err(_) => {
                eprintln!("Failed to get shards lock");
                return;
            }
        };
        shards.insert(shard_id, shard_client);
    }

    /// Sets the health_connection to the shard with the given ip and port, initializing the communication with a handshake between the router and the shard.
    fn set_health_connection(&mut self, node_ip: &str, node_port: &str) -> Result<(), Error> {
        let Ok(health_connection) = Router::get_shard_channel(node_ip, node_port) else {
            return Err(Error);
        };

        if self.send_init_connection_message(&health_connection.clone(), node_port) {
            self.save_comm_channel(node_port.to_string(), health_connection);
        }
        Ok(())
    }

    /// Saves the communication channel to the shard with the given shard id as key.
    fn save_comm_channel(&mut self, shard_id: String, channel: Channel) {
        let mut comm_channels = match self.comm_channels.write() {
            Ok(comm_channels) => comm_channels,
            Err(_) => {
                eprintln!("Failed to get comm channels lock");
                return;
            }
        };
        comm_channels.insert(shard_id, channel);
    }

    /// Sends the `InitConnection` message to the shard with the given shard id, initializing the communication with a handshake between the router and the shard.
    /// The shard will respond with a `MemoryUpdate` message, which will be handled by the router updating the shard's memory size in the `ShardManager`.
    fn send_init_connection_message(
        &mut self,
        health_connection: &Channel,
        node_port: &str,
    ) -> bool {
        // Send InitConnection Message to Shard and save shard to ShardManager
        let mut stream = match health_connection.stream.as_ref().lock() {
            Ok(stream) => stream,
            Err(_) => {
                eprintln!("Failed to get stream lock");
                return false;
            }
        };

        let node_info = NodeInfo {
            ip: self.ip.as_ref().to_string(),
            port: self.port.as_ref().to_string(),
            name: self.name.clone(),
        };
        let update_message = Message::new_init_connection(node_info);

        let message_string = update_message.to_string();
        match stream.write_all(message_string.as_bytes()) {
            Ok(_) => {}
            Err(_) => {
                eprintln!("Failed to write message to shard");
                return false;
            }
        }

        let response: &mut [u8] = &mut [0; 1024];

        // Wait for timeout and read response
        match stream.set_read_timeout(Some(std::time::Duration::new(10, 0))) {
            Ok(_) => {}
            Err(_) => {
                eprintln!("Failed to set read timeout");
                return false;
            }
        };

        if stream.read(response).is_ok() {
            let response_string = String::from_utf8_lossy(response);
            let Ok(response_message) = Message::from_string(&response_string) else {
                eprintln!("Failed to parse message from shard");
                return false;
            };

            return self.handle_response(&response_message, node_port);
        }
        println!("{color_red}Shard {node_port} did not respond{style_reset}");
        false
    }

    /// Handles the responses from the shard from the `health_connection` channel.
    fn handle_response(&mut self, response_message: &Message, node_port: &str) -> bool {
        match response_message.get_message_type() {
            MessageType::Agreed => self.handle_agreed_message(&response_message.clone(), node_port),
            MessageType::MemoryUpdate => {
                self.handle_memory_update_message(&response_message.clone(), node_port)
            }
            _ => {
                eprintln!("{color_red}Shard {node_port} denied the connection{style_reset}");
                false
            }
        }
    }

    fn handle_agreed_message(&mut self, message: &Message, node_port: &str) -> bool {
<<<<<<< HEAD
        let memory_size = message.get_data().payload.unwrap();
        let max_ids_info = message.get_data().max_ids.unwrap();
=======
        println!("{color_bright_green}Shard {node_port} accepted the connection{style_reset}");

        let payload = match message.get_data().payload {
            Some(payload) => payload,
            None => {
                eprintln!("Failed to get payload from message");
                return false;
            }
        };
        let memory_size = payload;

        let max_ids_info = match message.get_data().max_ids {
            Some(max_ids_info) => max_ids_info,
            None => {
                eprintln!("Failed to get max ids info from message");
                return false;
            }
        };
        let max_ids_info = max_ids_info;

        println!("{color_bright_green}Memory size: {memory_size}{style_reset}");
        println!("{color_bright_green}Max Ids for Shard: {max_ids_info:?}{style_reset}");
>>>>>>> ddb80066
        self.save_shard_in_manager(memory_size, node_port, max_ids_info);
        true
    }

    fn handle_memory_update_message(&mut self, message: &Message, node_port: &str) -> bool {
<<<<<<< HEAD
        let memory_size = message.get_data().payload.unwrap();
        let max_ids_info = message.get_data().max_ids.unwrap();
=======
        let payload = match message.get_data().payload {
            Some(payload) => payload,
            None => {
                eprintln!("Failed to get payload from message");
                return false;
            }
        };
        let memory_size = payload;

        let max_ids_info = match message.get_data().max_ids {
            Some(max_ids_info) => max_ids_info,
            None => {
                eprintln!("Failed to get max ids info from message");
                return false;
            }
        };
        let max_ids_info = max_ids_info;

        println!(
            "{color_bright_green}Shard {node_port} updated its memory size to {memory_size}{style_reset}"
        );
        println!("{color_bright_green}Max Ids for Shard: {max_ids_info:?}{style_reset}");
>>>>>>> ddb80066
        self.update_shard_in_manager(memory_size, node_port, max_ids_info);
        true
    }

    /// Adds a shard to the `ShardManager` with the given memory size and shard id.
    fn save_shard_in_manager(&mut self, memory_size: f64, shard_id: &str, max_ids: TablesIdInfo) {
        let mut shard_manager = self.shard_manager.as_ref().clone();
        shard_manager.add_shard(memory_size, shard_id.to_string());
        shard_manager.save_max_ids_for_shard(shard_id.to_string(), max_ids);
    }

    /// Updates the shard in the `ShardManager` with the given memory size and shard id.
    fn update_shard_in_manager(&mut self, memory_size: f64, shard_id: &str, max_ids: TablesIdInfo) {
        let mut shard_manager = self.shard_manager.as_ref().clone();
        shard_manager.update_shard_memory(memory_size, shard_id.to_string());
        shard_manager.save_max_ids_for_shard(shard_id.to_string(), max_ids);
    }

    /// Establishes a health connection with the node with the given ip and port, returning a Channel.
    fn get_shard_channel(node_ip: &str, node_port: &str) -> Result<Channel, io::Error> {
<<<<<<< HEAD
        let port = node_port.parse::<u64>().unwrap() + 1000;
=======
        let port_number = match node_port.parse::<u64>() {
            Ok(port) => port,
            Err(_) => {
                eprintln!("Failed to parse port number");
                return Err(io::Error::new(
                    io::ErrorKind::Other,
                    "Failed to parse port number",
                ));
            }
        };

        let port = port_number + 1000;
        println!("Attempting to connect to port: {}", port);
>>>>>>> ddb80066
        match TcpStream::connect(format!("{node_ip}:{port}")) {
            Ok(stream) => {
                println!(
                    "{color_bright_green}Health connection established with {node_ip}:{port}{style_reset}"
                );
                Ok(Channel {
                    stream: Arc::new(Mutex::new(stream)),
                })
            }
            Err(e) => Err(e),
        }
    }

    /// Function that receives a query and checks for shards with corresponding data.
    /// If the query is an INSERT query, it will return the specific shard that the query should be sent to.
    /// If the query is not an INSERT query, it will return all shards.
    /// The second return value is a boolean that indicates if the shards need to update their memory after the query is executed. This will be true if the query affects the memory state of the system.
    /// Returns the query formatted if needed (if there's a 'WHERE ID=' clause, offset might need to be removed)
    fn get_data_needed_from(&mut self, query: &str) -> (Vec<String>, bool, String) {
        if let Some(id) = get_id_if_exists(query) {
            return self.get_specific_shard_with(id, query);
        }

        if query_is_insert(query) {
            let shard = match self.shard_manager.peek() {
                Some(shard) => shard,
                None => {
                    return ([].to_vec(), false, query.to_string());
                }
            };
            (vec![shard.clone()], true, query.to_string())
        } else {
            let shards = match self.shards.lock() {
                Ok(shards) => shards,
                Err(_) => {
                    eprintln!("Failed to get shards");
                    return ([].to_vec(), false, query.to_string());
                }
            };

            // Return all shards
            (
                shards.keys().cloned().collect(),
                query_affects_memory_state(query),
                query.to_string(),
            )
        }
    }

    fn get_specific_shard_with(&mut self, mut id: i64, query: &str) -> (Vec<String>, bool, String) {
        let shards = match self.shards.lock() {
            Ok(shards) => shards,
            Err(_) => {
                eprintln!("Failed to get shards");
                return ([].to_vec(), false, query.to_string());
            }
        };

        let Some(table_name) = get_table_name_from_query(query) else {
            return (
                shards.keys().cloned().collect(),
                query_affects_memory_state(query),
                query.to_string(),
            );
        };

<<<<<<< HEAD
        for shard_id in self.shards.lock().unwrap().keys() {
=======
        println!("Table name: {table_name}");

        for shard_id in shards.keys() {
>>>>>>> ddb80066
            let Some(max_id) = self
                .shard_manager
                .get_max_ids_for_shard_table(shard_id, &table_name)
            else {
                continue;
            };

            if id > max_id {
                id -= max_id;
            } else {
                let formatted_query = format_query_with_new_id(query, id);
                return (
                    vec![shard_id.clone()],
                    query_affects_memory_state(query),
                    formatted_query,
                );
            }
        }

<<<<<<< HEAD
        return (
            self.shards.lock().unwrap().keys().cloned().collect(),
=======
        println!("ID not found in any shard");
        (
            shards.keys().cloned().collect(),
>>>>>>> ddb80066
            query_affects_memory_state(query),
            query.to_string(),
        )
    }

    fn format_response(
        &self,
        shards_responses: IndexMap<String, Vec<Row>>,
        query: &str,
    ) -> Option<String> {
        let Some(table_name) = get_table_name_from_query(query) else {
            eprintln!("Failed to get table name from query");
            return None;
        };

        let mut rows_offset: Vec<(Vec<Row>, i64)> = Vec::new();
        let mut last_offset: i64 = 0;
        for (shard_id, rows) in shards_responses {
            let Some(offset) = self
                .shard_manager
                .get_max_ids_for_shard_table(&shard_id, &table_name)
            else {
                // No offset to be formatted
                return Some(format_rows_without_offset(rows));
            };
            rows_offset.push((rows, last_offset));
            last_offset = offset;
        }

        format_rows_with_offset(rows_offset)
    }
}

// MARK: - NodeRole implementation
impl NodeRole for Router {
    fn backend(&self) -> Arc<Mutex<postgres::Client>> {
        self.backend.clone()
    }

    fn send_query(&mut self, received_query: &str) -> Option<String> {
        if received_query == "whoami;" {
            println!("> I am Router: {}:{}\n", self.ip, self.port);
            return None;
        }

<<<<<<< HEAD
        let (shards, is_insert, query) = self.get_data_needed_from(received_query);

        // If there are no shards available, the router uses its own backend to execute the query
=======
        println!("Router send_query called with query: {received_query:?}");

        let (shards, affects_memory, query) = self.get_data_needed_from(received_query);

        // If there are no shards available, the router uses its own backend to execute the query and return the response.
>>>>>>> ddb80066
        if shards.is_empty() {
            return match self.send_query_to_backend(received_query) {
                Some(response) => Some(response),
                None => {
                    return None;
                }
            };
        }

        // If the router suddenly is alone, it's going to have to hold on to the data until the shards are available again. So the tables must be available in its backend too.
        if query_is_create_or_drop(&received_query) {
            _ = self.send_query_to_backend(received_query);
        }

        type ShardResponses = Arc<Mutex<IndexMap<String, Vec<Row>>>>;

        let shards_responses: ShardResponses = Arc::new(Mutex::new(IndexMap::new()));
        let rows = Arc::new(Mutex::new(Vec::new()));
        let mut handles = Vec::new();

        for shard_id in shards.clone() {
            let mut self_clone = self.clone();
            let query_clone = query.clone();
            let rows_clone = rows.clone();
            let shards_repsonses_clone = shards_responses.clone();

            let _shard_response_handle =
                thread::spawn(move || -> Result<(), (SendQueryError, Option<String>)> {
                    let shard_response = match self_clone.send_query_to_shard(
                        &shard_id,
                        &query_clone,
                        affects_memory,
                    ) {
                        Ok(rows) => rows,
                        Err(send_query_error) => {
                            return Err(send_query_error);
                        }
                    };

                    if !shard_response.is_empty() {
                        let mut shards_responses = match shards_repsonses_clone.lock() {
                            Ok(shards_responses) => shards_responses,
                            Err(_) => {
                                eprintln!("Failed to get shards responses lock");
                                return Err((
                                    SendQueryError::Other(
                                        "Failed to get shards responses lock".to_string(),
                                    ),
                                    None,
                                ));
                            }
                        };

                        shards_responses.insert(shard_id, shard_response.clone());

                        let mut rows_lock = match rows_clone.lock() {
                            Ok(rows) => rows,
                            Err(_) => {
                                eprintln!("Failed to get rows lock");
                                return Err((
                                    SendQueryError::Other("Failed to get rows lock".to_string()),
                                    None,
                                ));
                            }
                        };
                        rows_lock.extend(shard_response);
                    }
                    return Ok(());
                });
            handles.push(_shard_response_handle);
        }

        let mut table_errors = 0;
        // Wait for all threads to finish
        for handle in handles {
            match handle.join() {
                Ok(result) => {
                    match result {
                        Ok(_) => {}
                        Err((err, shard_id)) => {
                            table_errors += if err == SendQueryError::UndefinedTable {
                                1
                            } else {
                                0
                            };
                            let client_was_closed = err == SendQueryError::ClientIsClosed;
                            let shards_count = shards.len();

                            if let Some(shard_id) = shard_id {
                                // If the shard is closed, the router will remove it from the shards list
                                if client_was_closed {
                                    self.delete_shard(&shard_id);
                                }
                            }

                            // If there was only one shard and it was closed, the router will execute the query itself
                            if shards_count == 1 && client_was_closed {
                                return match self.send_query_to_backend(&query) {
                                    Some(response) => Some(response),
                                    None => {
                                        return None;
                                    }
                                };
                            }
                        }
                    }
                }
                Err(_) => {
                    // The thread panicked
                    println!("Thread panicked");
                }
            };
        }

        if table_errors == shards.len() {
            return Some("Relation (table) does not exist".to_string());
        }

        println!("All threads finished");
        let responses = match shards_responses.lock() {
            Ok(shards_responses) => shards_responses.clone(),
            Err(_) => {
                eprintln!("Failed to get shards responses lock");
                return None;
            }
        };

        let response = if query_is_select(&query) && !responses.is_empty() {
<<<<<<< HEAD
            self.format_response(responses, &query)
=======
            match self.format_response(responses, &query) {
                Some(response) => response,
                None => {
                    eprintln!("Failed to format response");
                    return None;
                }
            }
>>>>>>> ddb80066
        } else {
            let rows_lock = match rows.lock() {
                Ok(rows) => rows,
                Err(_) => {
                    eprintln!("Failed to get rows lock");
                    return None;
                }
            };
            // Query is not select or shard response is empty.
            // Therefore, there's no need to format the response to abstract the offset
            rows_lock.convert_to_string()
        };

        print_query_response(response.clone());
        Some(response)
    }

    fn stop(&mut self) {
        match self.stopped.lock() {
            Ok(mut stopped) => {
                *stopped = true;
            }
            Err(_) => {
                eprintln!("Failed to stop router");
            }
        }
    }
}

// MARK: - Communication with shards
impl Router {
    fn get_stream(&self, shard_id: &str) -> Option<Arc<Mutex<TcpStream>>> {
        let Ok(comm_channels) = self.comm_channels.read() else {
            eprintln!("Failed to get comm channels");
            return None;
        };

        let Some(shard_comm_channel) = comm_channels.get(&shard_id.to_string()) else {
            eprintln!("Failed to get comm channel for shard {shard_id}");
            return None;
        };

        Some(shard_comm_channel.stream.clone())
    }

    fn init_message_exchange(
        &mut self,
        message: &Message,
        writable_stream: &mut MutexGuard<TcpStream>,
        shard_id: &str,
    ) -> bool {
        match writable_stream.write_all(message.to_string().as_bytes()) {
            Ok(_) => {}
            Err(_) => {
                eprintln!("Failed to write message to shard {shard_id}");
                return false;
            }
        };
        let mut response: [u8; 1024] = [0; 1024];

        // Read and handle message
        match writable_stream.read(&mut response) {
            Ok(_) => {}
            Err(_) => {
                eprintln!("Failed to read message from shard {shard_id}");
                return false;
            }
        };
        let response_string = String::from_utf8_lossy(&response);

        let Ok(response_message) = Message::from_string(&response_string) else {
            eprintln!("Failed to parse message from shard");
            return false;
        };

        self.handle_response(&response_message, shard_id)
    }

    /// Sends a message to the shard asking for a memory update.
    /// This must be called each time a query is sent which affects the memory (see `query_affects_memory_state` at queries.rs), and may be used to update the shard's memory size in the `ShardManager` in other circumstances.
    fn ask_for_memory_update(&mut self, shard_id: &str) {
        let Some(stream) = self.get_stream(shard_id) else {
            eprintln!("Failed to get stream for shard {shard_id}");
            return;
        };

        let Ok(mut writable_stream) = stream.try_lock() else {
            eprintln!("Failed to get writable stream for shard {shard_id}");
            return;
        };

        // Write message
        let message = Message::new_ask_memory_update();
        self.init_message_exchange(&message, &mut writable_stream, shard_id);
    }

    fn send_query_to_shard(
        &mut self,
        shard_id: &str,
        query: &str,
        update: bool,
    ) -> Result<Vec<Row>, (SendQueryError, Option<String>)> {
        let self_clone = self.clone();

        let mut shards = match self_clone.shards.lock() {
            Ok(shards) => shards,
            Err(_) => {
                eprintln!("Failed to get shards");
                return Err((
                    SendQueryError::Other("Failed to get shards".to_string()),
                    None,
                ));
            }
        };

        println!("Sending query to shard {shard_id}: {query}");
        if let Some(shard) = shards.get_mut(shard_id) {
            let rows = match shard.query(query, &[]) {
                Ok(rows) => rows,
                Err(error) => {
                    eprintln!("Failed to send the query to the shard: ");
                    if is_undefined_table(&error) {
                        eprint!("Relation (table) does not exist\n");
                        return Err((SendQueryError::UndefinedTable, None));
                    } else if is_connection_closed(&error) {
                        println!("Connection closed with shard {shard_id}");
                        return Err((SendQueryError::ClientIsClosed, Some(shard_id.to_string())));
                    } else {
                        eprint!("{error:?}\n");
                    }
                    return Err((SendQueryError::Other(format!("{error:?}")), None));
                }
            };

            if update {
                self.ask_for_memory_update(shard_id);
            }

            return Ok(rows);
        }
        eprintln!("Shard {shard_id:?} not found");
        Err((SendQueryError::Other("Shard not found".to_string()), None))
    }

    fn send_query_to_backend(&mut self, query: &str) -> Option<String> {
        let rows = self.get_rows_for_query(query)?;
        let response = format_rows_without_offset(rows);
        Some(response)
    }

    fn delete_shard(&mut self, shard_id: &str) {
        println!("Deleting shard {shard_id}");
        let mut shard_manager = self.shard_manager.as_ref().clone();

        shard_manager.delete(shard_id.to_string());
        let mut shards = match self.shards.lock() {
            Ok(shards) => shards,
            Err(_) => {
                eprintln!("Failed to get shards");
                return;
            }
        };
        shards.swap_remove(shard_id);
    }
}

// MARK: - Data Redistribution
impl Router {
    fn backend_has_data(&mut self) -> bool {
        let query = "SELECT * FROM information_schema.tables WHERE table_schema = 'public'";
        let rows = self.get_rows_for_query(query);
        rows.is_some()
    }

    fn redistribute_data(&mut self) {
        if !self.backend_has_data() {
            eprintln!("No data found in backend. Skipping redistribution.");
            return;
        }

        let shards = match self.shards.lock() {
            Ok(shards) => shards,
            Err(_) => {
                eprintln!("Failed to get shards");
                return;
            }
        };

        if shards.is_empty() {
            eprintln!("No shards found to redistribute data. Holding on to data until shards are available.");
            return;
        }

        // drop shard lock
        drop(shards);

        let tables = self.get_all_tables_from_self(true);

        // Prepare data structures
        let mut starting_queries = Vec::new();

        for table in &tables {
            // Generate CREATE TABLE query
            let create_query = self.generate_create_table_query(table, None);
            if !create_query.is_empty() {
                starting_queries.push(create_query);
            }

            let mut insert_queries = Vec::new();
            // Fetch all rows from the table
            if let Some(rows) = self.get_rows_for_query(&format!("SELECT * FROM {}", table)) {
                // Convert each row to an INSERT query and store it
                for row in rows {
                    let insert_query = self.row_to_insert_query(&row, table);
                    insert_queries.push(insert_query);
                }
            }

            // Send queries to appropriate shards
            for insert_query in &insert_queries {
                let (shards, _, formatted_query) = self.get_data_needed_from(insert_query);

                for shard_id in shards {
                    // Send `starting_query` if it hasn't been sent for this table
                    let table_starting_query =
                        match starting_queries.iter().find(|q| q.contains(table)) {
                            Some(q) => q,
                            None => {
                                continue;
                            }
                        };
                    _ = self.send_query_to_shard(&shard_id, table_starting_query, false);

                    // Send the actual insert query
                    _ = self.send_query_to_shard(&shard_id, &formatted_query, true);
                }
            }
        }
        // Drop all tables from router backend
        self.empty_tables(&tables);
    }

    fn generate_create_table_query(&mut self, table: &str, shard_id: Option<String>) -> String {
        // Dynamically generate CREATE TABLE statement for the specified table, getting the column names and data types from the information_schema.columns table
        let query = format!(
            "SELECT column_name, data_type FROM information_schema.columns WHERE table_name = '{}'",
            table
        );

        println!("Query: {query}");

        let rows = if let Some(shard) = shard_id {
            println!("Sending query to shard {shard}: {query}");
            match self.send_query_to_shard(&shard, &query, false) {
                Ok(rows) => rows,
                Err(_) => {
                    eprintln!("Failed to get rows for query");
                    Vec::new()
                }
            }
        } else {
            match self.get_rows_for_query(&query) {
                Some(rows) => rows,
                None => {
                    eprintln!("Failed to get rows for query");
                    Vec::new()
                }
            }
        };

        println!("Rows: {rows:?}");

        let mut columns_definitions: Vec<String> = rows
            .iter()
            .enumerate()
            .map(|(_, row)| {
                let column_name: String = row.get("column_name");
                // PostgresClient does not support getting the PrimaryKey, so all tables will have a SERIAL PRIMARY KEY called "id". If you want to fix this, be my guest
                let data_type: String = if column_name == "id" {
                    "SERIAL PRIMARY KEY".to_string()
                } else {
                    row.get("data_type")
                };
                format!("{} {}", column_name, data_type)
            })
            .collect();

        // sort columns_definitions
        columns_definitions.sort();

        format!(
            "CREATE TABLE IF NOT EXISTS {} ({})",
            table,
            columns_definitions.join(", ")
        )
    }

    fn row_to_insert_query(&self, row: &Row, table: &str) -> String {
        let columns = row.columns();
        let column_names: Vec<String> = columns
            .iter()
            .skip(1)
            .map(|c| c.name().to_string())
            .collect();

        // Convert each column value to a string using your ConvertToString trait
        let mut result: Vec<String> = vec![];

        for (i, _) in row.columns().iter().enumerate() {
            // First column is the ID, we skip it
            if i == 0 {
                continue;
            }
            // Try to get the value as a String, If it fails, try to get it as an i32. Same for f64 and Decimal
            let formatted_value = match row.try_get::<usize, String>(i) {
                Ok(v) => format!("'{}'", v),
                Err(_) => match row.try_get::<usize, i32>(i) {
                    Ok(v) => format!("{}", v),
                    Err(_) => match row.try_get::<usize, f64>(i) {
                        Ok(v) => format!("{}", v),
                        Err(_) => match row.try_get::<usize, Decimal>(i) {
                            Ok(v) => format!("{}", v),
                            Err(_) => String::new(),
                        },
                    },
                },
            };

            result.push(formatted_value);
        }

        let query = format!(
            "INSERT INTO {} ({}) VALUES ({})",
            table,
            column_names.join(", "),
            result.join(", ")
        );

        println!("{color_bright_green}Query: {query:?}{style_reset}");

        query
    }

    fn empty_tables(&mut self, tables: &[String]) {
        for table in tables {
            // Check if table has data before trying to delete all
            let has_data_query = format!("select count(1) where exists (select * from {})", table);
            let rows = match self.get_rows_for_query(&has_data_query) {
                Some(rows) => rows,
                None => {
                    continue;
                }
            };

            if rows.len() == 0 {
                continue;
            }

            let drop_query = format!("DELETE FROM {}", table);
            let _ = self.get_rows_for_query(&drop_query);
<<<<<<< HEAD
=======
            println!("Table {} was emptied", table);
>>>>>>> ddb80066
        }
    }
}<|MERGE_RESOLUTION|>--- conflicted
+++ resolved
@@ -44,12 +44,8 @@
 
 impl Router {
     /// Creates a new Router node with the given port and ip, connecting it to the shards specified in the configuration file.
-<<<<<<< HEAD
-    pub fn new(ip: &str, port: &str) -> Self {
-=======
     pub fn new(ip: &str, port: &str) -> Option<Self> {
         println!("Inside new::Router");
->>>>>>> ddb80066
         Router::initialize_router_with_connections(ip, port)
     }
 
@@ -59,11 +55,6 @@
         ip: String,
         waiting_port: String,
     ) {
-<<<<<<< HEAD
-        let port = waiting_port.parse::<u64>().unwrap() + 1000;
-        let listener = TcpListener::bind(format!("{}:{}", ip, port)).unwrap();
-
-=======
         let port_number = match waiting_port.parse::<u64>() {
             Ok(port) => port,
             Err(_) => {
@@ -84,7 +75,6 @@
 
         println!("wait_for_incoming_connections");
 
->>>>>>> ddb80066
         loop {
             let stopped = {
                 let router = match shared_router.lock() {
@@ -276,11 +266,8 @@
     }
 
     fn handle_hello_from_node_message(&mut self, message: &Message) -> Option<String> {
-<<<<<<< HEAD
-=======
         println!("Received HelloFromNode message");
 
->>>>>>> ddb80066
         let node_info = match message.get_data().node_info {
             Some(node_info) => node_info,
             None => {
@@ -458,6 +445,8 @@
             }
         }
 
+        println!("Waiting for response from shard");
+
         let response: &mut [u8] = &mut [0; 1024];
 
         // Wait for timeout and read response
@@ -497,10 +486,6 @@
     }
 
     fn handle_agreed_message(&mut self, message: &Message, node_port: &str) -> bool {
-<<<<<<< HEAD
-        let memory_size = message.get_data().payload.unwrap();
-        let max_ids_info = message.get_data().max_ids.unwrap();
-=======
         println!("{color_bright_green}Shard {node_port} accepted the connection{style_reset}");
 
         let payload = match message.get_data().payload {
@@ -523,16 +508,11 @@
 
         println!("{color_bright_green}Memory size: {memory_size}{style_reset}");
         println!("{color_bright_green}Max Ids for Shard: {max_ids_info:?}{style_reset}");
->>>>>>> ddb80066
         self.save_shard_in_manager(memory_size, node_port, max_ids_info);
         true
     }
 
     fn handle_memory_update_message(&mut self, message: &Message, node_port: &str) -> bool {
-<<<<<<< HEAD
-        let memory_size = message.get_data().payload.unwrap();
-        let max_ids_info = message.get_data().max_ids.unwrap();
-=======
         let payload = match message.get_data().payload {
             Some(payload) => payload,
             None => {
@@ -555,7 +535,6 @@
             "{color_bright_green}Shard {node_port} updated its memory size to {memory_size}{style_reset}"
         );
         println!("{color_bright_green}Max Ids for Shard: {max_ids_info:?}{style_reset}");
->>>>>>> ddb80066
         self.update_shard_in_manager(memory_size, node_port, max_ids_info);
         true
     }
@@ -576,9 +555,6 @@
 
     /// Establishes a health connection with the node with the given ip and port, returning a Channel.
     fn get_shard_channel(node_ip: &str, node_port: &str) -> Result<Channel, io::Error> {
-<<<<<<< HEAD
-        let port = node_port.parse::<u64>().unwrap() + 1000;
-=======
         let port_number = match node_port.parse::<u64>() {
             Ok(port) => port,
             Err(_) => {
@@ -592,7 +568,6 @@
 
         let port = port_number + 1000;
         println!("Attempting to connect to port: {}", port);
->>>>>>> ddb80066
         match TcpStream::connect(format!("{node_ip}:{port}")) {
             Ok(stream) => {
                 println!(
@@ -659,13 +634,9 @@
             );
         };
 
-<<<<<<< HEAD
-        for shard_id in self.shards.lock().unwrap().keys() {
-=======
         println!("Table name: {table_name}");
 
         for shard_id in shards.keys() {
->>>>>>> ddb80066
             let Some(max_id) = self
                 .shard_manager
                 .get_max_ids_for_shard_table(shard_id, &table_name)
@@ -685,14 +656,9 @@
             }
         }
 
-<<<<<<< HEAD
-        return (
-            self.shards.lock().unwrap().keys().cloned().collect(),
-=======
         println!("ID not found in any shard");
         (
             shards.keys().cloned().collect(),
->>>>>>> ddb80066
             query_affects_memory_state(query),
             query.to_string(),
         )
@@ -738,17 +704,9 @@
             return None;
         }
 
-<<<<<<< HEAD
-        let (shards, is_insert, query) = self.get_data_needed_from(received_query);
-
-        // If there are no shards available, the router uses its own backend to execute the query
-=======
-        println!("Router send_query called with query: {received_query:?}");
-
         let (shards, affects_memory, query) = self.get_data_needed_from(received_query);
 
         // If there are no shards available, the router uses its own backend to execute the query and return the response.
->>>>>>> ddb80066
         if shards.is_empty() {
             return match self.send_query_to_backend(received_query) {
                 Some(response) => Some(response),
@@ -877,9 +835,6 @@
         };
 
         let response = if query_is_select(&query) && !responses.is_empty() {
-<<<<<<< HEAD
-            self.format_response(responses, &query)
-=======
             match self.format_response(responses, &query) {
                 Some(response) => response,
                 None => {
@@ -887,7 +842,6 @@
                     return None;
                 }
             }
->>>>>>> ddb80066
         } else {
             let rows_lock = match rows.lock() {
                 Ok(rows) => rows,
@@ -1248,10 +1202,7 @@
 
             let drop_query = format!("DELETE FROM {}", table);
             let _ = self.get_rows_for_query(&drop_query);
-<<<<<<< HEAD
-=======
             println!("Table {} was emptied", table);
->>>>>>> ddb80066
         }
     }
 }