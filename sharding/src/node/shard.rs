--- conflicted
+++ resolved
@@ -1,11 +1,7 @@
 use futures::lock::Mutex;
 use inline_colorization::*;
-<<<<<<< HEAD
 use postgres::{Client as PostgresClient, NoTls};
-=======
-use postgres::{Client, NoTls};
 use std::io::{Read, Write};
->>>>>>> 0f8739eb
 use std::net::{TcpListener, TcpStream};
 use std::sync::{Arc, RwLock};
 use std::{io, thread};
@@ -23,15 +19,9 @@
 #[derive(Clone)]
 pub struct Shard {
     // router: Client,
-<<<<<<< HEAD
-    backend: PostgresClient,
-    ip: &'a str,
-    port: &'a str,
-=======
-    backend: Arc<Mutex<Client>>,
+    backend: Arc<Mutex<PostgresClient>>,
     ip: Arc<str>,
     port: Arc<str>,
->>>>>>> 0f8739eb
     listener: Arc<RwLock<TcpListener>>,
     router_stream: Arc<RwLock<Option<TcpStream>>>,
     memory_manager: Arc<Mutex<MemoryManager>>,
@@ -67,16 +57,6 @@
         let listener = Arc::new(RwLock::new(
             TcpListener::bind(format!("{}:{}", ip, port.parse::<u64>().unwrap() + 1000)).unwrap(),
         ));
-<<<<<<< HEAD
-        let stream = Arc::new(RwLock::new(None));
-        let listener_clone = listener.clone();
-        let stream_clone = stream.clone();
-
-        thread::spawn(move || {
-            Self::accept_connections(listener_clone, stream_clone);
-        });
-=======
->>>>>>> 0f8739eb
 
         // Initialize memory manager
         let config = get_shard_config();
@@ -280,15 +260,8 @@
 
         true
     }
-<<<<<<< HEAD
-
-    fn accepts_insertions(&self) -> bool {
-        self.memory_manager.accepts_insertions()
-    }
 
     fn get_router_data(&self) -> (String, String) {
         (self.ip.to_string(), self.port.to_string())
     }
-=======
->>>>>>> 0f8739eb
 }