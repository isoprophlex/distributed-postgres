use super::router::Router;
use super::shard::Shard;
use crate::node::client::Client;
use crate::utils::node_config::get_nodes_config_raft;
use crate::utils::node_config::INIT_HISTORY_FILE_PATH;
use crate::utils::queries::print_rows;
use inline_colorization::*;
use postgres::Row;
use std::ffi::CStr;
use std::fmt::Error;
use std::sync::mpsc::{self, Receiver, Sender};
use std::sync::{Arc, Mutex};
use std::thread;
use tokio::runtime::Runtime;

use tokio::task;
use tokio::task::LocalSet;

pub trait NodeRole {
    fn backend(&self) -> Arc<Mutex<postgres::Client>>;

    /// Sends a query to the shard group
    fn send_query(&mut self, query: &str) -> Option<String>;

    fn stop(&mut self);

    fn get_all_tables_from_self(&mut self, check_if_empty: bool) -> Vec<String> {
        // Select all tables that have data in them
        let query = if check_if_empty {
            "SELECT table_name FROM information_schema.tables WHERE table_schema = 'public' AND EXISTS ( SELECT 1 FROM table_name LIMIT 1 )"
        } else {
            "SELECT table_name FROM information_schema.tables WHERE table_schema = 'public'"
        };

        let Some(rows) = self.get_rows_for_query(query) else {
            return Vec::new();
        };
        let mut tables = Vec::new();
        for row in rows {
            let table_name: String = row.get(0);
            tables.push(table_name);
        }
        tables
    }

    fn get_rows_for_query(&mut self, query: &str) -> Option<Vec<Row>> {
        // SQLSTATE Code Error for "relation does not exist"
        const UNDEFINED_TABLE_CODE: &str = "42P01";

        let backend = self.backend();
        let mut backend_lock = match backend.as_ref().try_lock() {
            Ok(lock) => lock,
            Err(_) => {
                eprintln!("Failed to acquire lock on backend");
                return None;
            }
        };

        match backend_lock.query(query, &[]) {
            Ok(rows) => {
                print_rows(rows.clone());
                Some(rows)
            }
            Err(e) => {
                if let Some(db_error) = e.as_db_error() {
                    if db_error.code().code() == UNDEFINED_TABLE_CODE {
                        eprintln!(
                            "Failed to execute query '{query}': Relation (table) does not exist"
                        );
                    } else {
                        eprintln!("Failed to execute query: {e:?}");
                    }
                } else {
                    eprintln!("Failed to execute query: {e:?}");
                }
                None
            }
        }
    }
}

#[repr(C)]
#[derive(Debug, PartialEq, Clone)]
pub enum NodeType {
    Client,
    Router,
    Shard,
}

// MARK: Node Singleton

pub struct NodeInstance {
    pub instance: Option<Box<dyn NodeRole>>,
    pub ip: String,
    pub port: String,
    pub node_type: NodeType,
}

impl NodeInstance {
    fn new(instance: Box<dyn NodeRole>, ip: String, port: String, node_type: NodeType) -> Self {
        NodeInstance {
            instance: Some(instance),
            ip,
            port,
            node_type,
        }
    }
}

// MARK: Node Instance

pub static mut NODE_INSTANCE: Option<NodeInstance> = None;

pub fn get_node_instance() -> &'static mut NodeInstance {
    unsafe {
        NODE_INSTANCE
            .as_mut()
            .expect("Node instance not initialized")
    }
}

pub fn get_node_role() -> &'static mut dyn NodeRole {
    unsafe {
        match NODE_INSTANCE.as_mut() {
            Some(node_instance) => match node_instance.instance.as_mut() {
                Some(instance) => instance.as_mut(),
                None => {
                    panic!("Node instance not initialized");
                }
            },
            None => {
                panic!("Node instance not initialized");
            }
        }
    }
}

// MARK: PSQL use

/// External use of Node Instance from PostgreSQL
#[no_mangle]
pub extern "C" fn InitNodeInstance(node_type: NodeType, port: *const i8) {
    let found_port;
    unsafe {
        if port.is_null() {
            panic!("Received a null pointer for port");
        }

        let port_str = CStr::from_ptr(port);
        found_port = match port_str.to_str() {
            Ok(str) => str.to_string(),
            Err(_) => {
                panic!("Received an invalid UTF-8 string");
            }
        };
    }
    let ip = "127.0.0.1";
    new_node_instance(node_type.clone(), ip, &found_port);

    // If the node is a client, it does not need to run raft. Thus, it can return after initializing
    if node_type == NodeType::Client {
        return;
    }

    let (raft_transmitter, self_receiver): (Sender<bool>, Receiver<bool>) = mpsc::channel();
    let (self_transmitter, raft_receiver): (Sender<bool>, Receiver<bool>) = mpsc::channel();

    run_raft(ip.to_string(), found_port, raft_transmitter, raft_receiver);
    listen_raft_receiver(self_receiver, self_transmitter);
}

// MARK: Raft

fn run_raft(ip: String, port: String, transmitter: Sender<bool>, receiver: Receiver<bool>) {
    thread::spawn(move || {
        let rt = match Runtime::new() {
            Ok(rt) => rt,
            Err(e) => {
                panic!("Error creating runtime: {:?}", e);
            }
        };
        rt.block_on(async {
            task::block_in_place(|| {
                let local = LocalSet::new();
                local.block_on(&rt, async {
                    new_raft_instance(ip, port, transmitter, receiver).await;
                });
            });
        });
    });
}

async fn new_raft_instance(
    ip: String,
    port: String,
    transmitter: Sender<bool>,
    receiver: Receiver<bool>,
) {
    // Iterate over nodes and find the name of the one that matches ip and port:
    let nodes = get_nodes_config_raft();
    let node_id = nodes
        .nodes
        .iter()
        .find(|node| node.ip == ip && node.port == port)
        .expect("Could not find node in config file")
        .name
        .clone();

    let port_number = match port.parse::<usize>() {
        Ok(port) => port,
        Err(_) => {
            panic!("Error parsing port");
        }
    };

    let mut raft_module =
        raft::raft_module::RaftModule::new(node_id.clone(), ip.to_string(), port_number);

    // This nevers comes back, unless the node is the last one in the config file
    raft_module
        .start(
            nodes,
            Some(&format!("{INIT_HISTORY_FILE_PATH}{}", node_id)),
            transmitter,
            receiver,
            true,
        )
        .await;
}

// MARK: Node Role

fn listen_raft_receiver(receiver: Receiver<bool>, transmitter: Sender<bool>) {
    thread::spawn(move || loop {
        match receiver.recv() {
            Ok(stopped) => {
                let role = if stopped {
                    NodeType::Router
                } else {
                    NodeType::Shard
                };
                match change_role(role.to_owned(), transmitter.clone()) {
                    Ok(_) => {
<<<<<<< HEAD
                        println!(
                            "{color_bright_green}Role changing finished succesfully{color_reset}"
                        );
=======
                        println!("Role changing finished successfully");
>>>>>>> ddb80066
                    }
                    Err(_) => {
                        println!("Error could not change role to {:?}", role);
                    }
                }
            }
            Err(_) => {
                // Do nothing
            }
        }
    });
}

fn change_role(new_role: NodeType, transmitter: Sender<bool>) -> Result<(), Error> {
    if new_role == NodeType::Client {
        eprintln!("NodeRole cannot be changed to Client, it is not a valid role");
        return Err(Error);
    };

    let node_instance = get_node_instance();
    let current_instance = &mut node_instance.instance;

    if node_instance.node_type == new_role {
        confirm_role_change(transmitter);
        return Ok(());
    }

    let ip = node_instance.ip.clone();
    let port = node_instance.port.clone();

    // Stop current instance
    match current_instance.as_mut() {
        Some(instance) => {
            instance.stop();
        }
        None => {
            eprintln!("Node instance not initialized");
            return Err(Error);
        }
    }

    match new_role {
        NodeType::Router => {
            init_router(&ip, &port);
        }
        NodeType::Shard => {
            init_shard(&ip, &port);
        }
        _ => {
            eprintln!("NodeRole can only be changed to Router or Shard");
            return Err(Error);
        }
    }

    confirm_role_change(transmitter);
    Ok(())
}

fn confirm_role_change(transmitter: Sender<bool>) {
    transmitter
        .send(true)
        .expect("Error sending true to raft transmitter");
}

fn new_node_instance(node_type: NodeType, ip: &str, port: &str) {
    // Initialize node based on node type
    match node_type {
        NodeType::Router => init_router(ip, port),
        NodeType::Shard => init_shard(ip, port),
        NodeType::Client => init_client(ip, port),
    }
}

fn init_router(ip: &str, port: &str) {
<<<<<<< HEAD
    let router = Router::new(ip, port);
=======
    // sleep for 5 seconds to allow the stream to be ready to read
    //thread::sleep(std::time::Duration::from_secs(5));

    let router = match Router::new(ip, port) {
        Some(router) => router,
        None => {
            panic!("Error initializing router");
        }
    };
>>>>>>> ddb80066

    unsafe {
        NODE_INSTANCE = Some(NodeInstance::new(
            Box::new(router.clone()),
            ip.to_string(),
            port.to_string(),
            NodeType::Router,
        ));
    }

    let shared_router: Arc<Mutex<Router>> = Arc::new(Mutex::new(router));
    let ip_clone = ip.to_string();
    let port_clone = port.to_string();
    let _handle = thread::spawn(move || {
<<<<<<< HEAD
        Router::wait_for_incomming_connections(&shared_router, ip_clone, port_clone);
=======
        Router::wait_for_incoming_connections(&shared_router, ip_clone, port_clone);
        println!("Router comes back from wait_for_incoming_connections");
>>>>>>> ddb80066
    });
}

fn init_shard(ip: &str, port: &str) {
    let shard = Shard::new(ip, port);

    unsafe {
        NODE_INSTANCE = Some(NodeInstance::new(
            Box::new(shard.clone()),
            ip.to_string(),
            port.to_string(),
            NodeType::Shard,
        ));
    }

    let shared_shard = Arc::new(Mutex::new(shard));
    let ip_clone = ip.to_string();
    let port_clone = port.to_string();
    let _handle = thread::spawn(move || {
        Shard::accept_connections(shared_shard, ip_clone, port_clone);
    });
}

fn init_client(ip: &str, port: &str) {
    unsafe {
        NODE_INSTANCE = Some(NodeInstance::new(
            Box::new(Client::new(ip, port)),
            ip.to_string(),
            port.to_string(),
            NodeType::Client,
        ));
    }
}<|MERGE_RESOLUTION|>--- conflicted
+++ resolved
@@ -241,13 +241,7 @@
                 };
                 match change_role(role.to_owned(), transmitter.clone()) {
                     Ok(_) => {
-<<<<<<< HEAD
-                        println!(
-                            "{color_bright_green}Role changing finished succesfully{color_reset}"
-                        );
-=======
                         println!("Role changing finished successfully");
->>>>>>> ddb80066
                     }
                     Err(_) => {
                         println!("Error could not change role to {:?}", role);
@@ -322,9 +316,6 @@
 }
 
 fn init_router(ip: &str, port: &str) {
-<<<<<<< HEAD
-    let router = Router::new(ip, port);
-=======
     // sleep for 5 seconds to allow the stream to be ready to read
     //thread::sleep(std::time::Duration::from_secs(5));
 
@@ -334,7 +325,6 @@
             panic!("Error initializing router");
         }
     };
->>>>>>> ddb80066
 
     unsafe {
         NODE_INSTANCE = Some(NodeInstance::new(
@@ -349,12 +339,8 @@
     let ip_clone = ip.to_string();
     let port_clone = port.to_string();
     let _handle = thread::spawn(move || {
-<<<<<<< HEAD
-        Router::wait_for_incomming_connections(&shared_router, ip_clone, port_clone);
-=======
         Router::wait_for_incoming_connections(&shared_router, ip_clone, port_clone);
         println!("Router comes back from wait_for_incoming_connections");
->>>>>>> ddb80066
     });
 }
 
