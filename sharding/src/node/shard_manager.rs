--- conflicted
+++ resolved
@@ -1,4 +1,5 @@
 use indexmap::IndexMap;
+use inline_colorization::*;
 use std::{
     cmp::Ordering,
     collections::BinaryHeap,
@@ -26,10 +27,6 @@
             key: value,
             value: shard_id,
         };
-<<<<<<< HEAD
-        let mut shards = self.shards.lock().unwrap();
-=======
-        println!("Adding shard: {:?}", object);
         let mut shards = match self.shards.lock() {
             Ok(shards) => shards,
             Err(_) => {
@@ -37,15 +34,10 @@
                 return;
             }
         };
->>>>>>> ddb80066
         shards.push(object);
     }
 
     pub fn peek(&self) -> Option<String> {
-<<<<<<< HEAD
-        match self.shards.lock().unwrap().peek() {
-=======
-        println!("Peeking shards: {:?}", self.shards);
         let shards = match self.shards.lock() {
             Ok(shards) => shards,
             Err(_) => {
@@ -55,7 +47,6 @@
         };
 
         match shards.peek() {
->>>>>>> ddb80066
             Some(object) => Some(object.value.clone()),
             None => None,
         }
@@ -165,9 +156,6 @@
     }
 
     pub fn get_max_ids_for_shard_table(&self, shard_id: &str, table: &str) -> Option<i64> {
-<<<<<<< HEAD
-        let shard_max_ids = self.shard_max_ids.lock().unwrap();
-=======
         let shard_max_ids = match self.shard_max_ids.lock() {
             Ok(shard_max_ids) => shard_max_ids,
             Err(_) => {
@@ -176,9 +164,6 @@
             }
         };
 
-        println!("shard_max_ids: {:?}", shard_max_ids);
-        println!("shard_id: {:?}, table: {:?}", shard_id, table);
->>>>>>> ddb80066
         match shard_max_ids.get(shard_id) {
             Some(tables_id_info) => match tables_id_info.get(table) {
                 Some(max_id) => Some(*max_id),
