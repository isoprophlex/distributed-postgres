--- conflicted
+++ resolved
@@ -1,13 +1,7 @@
-<<<<<<< HEAD
-=======
-
->>>>>>> cdff09c6
+
 use super::{message_data::MessageData, node_info::NodeInfo};
-use crate::{
-    node::tables_id_info::TablesIdInfo,
-    utils::common::{ConvertToString, FromString},
-};
 use std::fmt;
+use crate::{node::tables_id_info::TablesIdInfo, utils::common::{ConvertToString,FromString}};
 
 /// MessageType enum shows which command is being sent
 #[derive(Debug, PartialEq, Clone)]
@@ -284,7 +278,7 @@
 
         // Max Ids
         let max_ids = match parts.next() {
-            Some("None") => Some(TablesIdInfo::new()),
+            Some("None") => None,
             Some(max_ids) => Some(TablesIdInfo::from_string(max_ids)),
             None => None,
         };
@@ -562,11 +556,8 @@
             query_data: None,
         };
         println!("-{}-", message.to_string());
-        let options = [
-            "INIT_CONNECTION 0.5 employees:3,departments:5 None None\n",
-            "INIT_CONNECTION 0.5 departments:5,employees:3 None None\n",
-        ];
-
+        let options = ["INIT_CONNECTION 0.5 employees:3,departments:5 None None\n", "INIT_CONNECTION 0.5 departments:5,employees:3 None None\n"];
+        
         assert!(options.contains(&&message.to_string().as_str()));
     }
 
