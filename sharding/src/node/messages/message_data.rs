--- conflicted
+++ resolved
@@ -1,12 +1,5 @@
-<<<<<<< HEAD
-use crate::{
-    node::{messages::node_info::NodeInfo, tables_id_info::TablesIdInfo},
-    utils::common::ConvertToString,
-};
-=======
 
 use crate::{node::{messages::node_info::NodeInfo, tables_id_info::TablesIdInfo}, utils::common::ConvertToString};
->>>>>>> cdff09c6
 
 /// Enum used to represent the data returned by `get_data`
 #[derive(Debug, Clone)]
@@ -110,7 +103,6 @@
     use indexmap::IndexMap;
 
     use super::*;
-    use indexmap::IndexMap;
 
     #[test]
     fn test_message_data_payload() {
