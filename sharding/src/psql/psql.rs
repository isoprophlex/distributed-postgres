--- conflicted
+++ resolved
@@ -32,9 +32,6 @@
 }
 
 fn handle_query(query: &str) -> Result<(), Box<dyn std::error::Error>> {
-<<<<<<< HEAD
-    let mut client = Client::connect("host=127.0.0.1 user=ncontinanza dbname=template1", NoTls).unwrap();
-=======
     println!("handle_query from server.rs called");
 
     // get dynamic username
@@ -45,7 +42,6 @@
     println!("Username found: {:?}", username);
     
     let mut client = Client::connect(format!("host=127.0.0.1 user={} dbname=template1", username).as_str(), NoTls).unwrap();
->>>>>>> d0b0374d
 
     let rows = client.query(query, &[])?;
     // for row in rows {
